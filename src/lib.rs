#![no_std]

extern crate alloc;

use alloc::boxed::Box;
use anyhow::Error;
use crankstart::{
    crankstart_game,
    geometry::ScreenRect,
    graphics::{Graphics, LCDColor, LCDSolidColor},
    system::System,
    Game, Playdate
};
use crankstart_sys::{PDButtons, LCD_ROWS};
use euclid::{num::Floor, point2, size2};

use gbrs_core::{
<<<<<<< HEAD
    cpu::Cpu,
    lcd::GreyShade,
    constants::*,
    callbacks::*
=======
    constants::*, cpu::Cpu, helpers::set_log_callback, lcd::GreyShade
>>>>>>> 65b2db5e
};

// The Playdate LCD actually updates at half the rate of the Gameboy
const FRAME_RATE: usize = 30;
// This is how much we'll scale the Gameboy screen to fit it on the Playdate
const SCALE_FACTOR: f32 = 1.6666666667;
// Start the image at this x coordinate (centers the scaled image)
const START_X: i32 = 67;

struct State {
    processor: Cpu,
    // This is used to determine when the crank has changed direction
    // (we use that for Start/Select)
    last_crank_change: f32
}

impl State {
    pub fn new(_playdate: &Playdate) -> Result<Box<Self>, Error> {
        crankstart::display::Display::get().set_refresh_rate(30.0)?;
<<<<<<< HEAD
        
        unsafe {
            set_callbacks(Callbacks {
                log: |log_str| System::log_to_console(log_str)
            })
        }
=======
        Graphics::get().clear(LCDColor::Solid(LCDSolidColor::kColorBlack))?;

        unsafe { set_log_callback(|log_str| System::log_to_console(log_str)) }
>>>>>>> 65b2db5e

        let mut cpu = Cpu::from_rom_bytes(include_bytes!("../rom.gb").to_vec());
        cpu.frame_rate = FRAME_RATE;

        Ok(Box::new(Self {
            processor: cpu,
            last_crank_change: 0.
        }))
    }
}

// This is kind of like a differential.
// We're looking for a "change in change" in crank angle
fn process_crank_change(new_crank: f32, old_crank: f32) -> f32 {
    // Is this safe with floats? (no epsilon etc.)
    if old_crank > 0. && new_crank > 0. {
        0.
    } else if old_crank < 0. && new_crank < 0. {
        0.
    } else if new_crank == 0. {
        0.
    } else {
        new_crank
    }
}

fn draw_pixel_at(
    graphics: &Graphics,
    x: usize,
    y: usize,
    white: bool
) -> Result<(), Error> {
    graphics.fill_rect(
        ScreenRect::new(point2(START_X + x as i32, y as i32), size2(1, 1)),
        LCDColor::Solid(if white {
            LCDSolidColor::kColorWhite
        } else {
            LCDSolidColor::kColorBlack
        })
    )
}

impl Game for State {
    fn update(&mut self, _playdate: &mut Playdate) -> Result<(), Error> {
        let system = System::get();
        let graphics = Graphics::get();

        let crank_change = system.get_crank_change()?;
        let processed_crank =
            process_crank_change(crank_change, self.last_crank_change);
        self.last_crank_change = crank_change;

        let (btns_held, _, _) = system.get_button_state()?;

        // TODO: Raise the joypad interrupt
        self.processor.mem.joypad.a_pressed =
            (btns_held & PDButtons::kButtonA) == PDButtons::kButtonA;
        self.processor.mem.joypad.b_pressed =
            (btns_held & PDButtons::kButtonB) == PDButtons::kButtonB;
        self.processor.mem.joypad.up_pressed =
            (btns_held & PDButtons::kButtonUp) == PDButtons::kButtonUp;
        self.processor.mem.joypad.down_pressed =
            (btns_held & PDButtons::kButtonDown) == PDButtons::kButtonDown;
        self.processor.mem.joypad.left_pressed =
            (btns_held & PDButtons::kButtonLeft) == PDButtons::kButtonLeft;
        self.processor.mem.joypad.right_pressed =
            (btns_held & PDButtons::kButtonRight) == PDButtons::kButtonRight;
        self.processor.mem.joypad.start_pressed = processed_crank > 0.;
        self.processor.mem.joypad.select_pressed = processed_crank < 0.;

        // Actually *run* the Gameboy game.
        self.processor.step_one_frame();

        // Draw screen
        // TODO: While drawing 1x1 rects might work in the simulator, it may
        //   not be performant on-device.
        let playdate_x_pixels =
            (SCREEN_WIDTH as f32 * SCALE_FACTOR).floor() as usize;
        let playdate_y_pixels = LCD_ROWS as usize;

        for x in 0..playdate_x_pixels {
            for y in 0..playdate_y_pixels {
                let gameboy_x = (x as f32 / SCALE_FACTOR).floor() as usize;
                let gameboy_y = (y as f32 / SCALE_FACTOR).floor() as usize;
                let gameboy_lcd_index = gameboy_y * SCREEN_WIDTH + gameboy_x;
                let shade_at =
                    &self.processor.gpu.finished_frame[gameboy_lcd_index];

                match shade_at {
                    GreyShade::Black => {
                        draw_pixel_at(&graphics, x, y, false)?;
                    },
                    GreyShade::DarkGrey => {
                        // Same as below but draws every 3 pixels rather than 2
                        let should_be_white = (x + y % 2) % 3 == 0;
                        draw_pixel_at(&graphics, x, y, should_be_white)?;
                    },
                    GreyShade::LightGrey => {
                        // This is a frame-stable cross-hatching calculation
                        // On even Y rows, we draw pixels on every even X coord,
                        // On odd Y rows, we draw pixels on every odd X coord
                        let should_be_white = (x + y % 2) % 2 == 0;
                        draw_pixel_at(&graphics, x, y, should_be_white)?;
                    },
                    GreyShade::White => {
                        draw_pixel_at(&graphics, x, y, true)?;
                    }
                }
            }
        }

        Ok(())
    }
}

crankstart_game!(State);<|MERGE_RESOLUTION|>--- conflicted
+++ resolved
@@ -14,16 +14,7 @@
 use crankstart_sys::{PDButtons, LCD_ROWS};
 use euclid::{num::Floor, point2, size2};
 
-use gbrs_core::{
-<<<<<<< HEAD
-    cpu::Cpu,
-    lcd::GreyShade,
-    constants::*,
-    callbacks::*
-=======
-    constants::*, cpu::Cpu, helpers::set_log_callback, lcd::GreyShade
->>>>>>> 65b2db5e
-};
+use gbrs_core::{callbacks::*, constants::*, cpu::Cpu, lcd::GreyShade};
 
 // The Playdate LCD actually updates at half the rate of the Gameboy
 const FRAME_RATE: usize = 30;
@@ -42,18 +33,13 @@
 impl State {
     pub fn new(_playdate: &Playdate) -> Result<Box<Self>, Error> {
         crankstart::display::Display::get().set_refresh_rate(30.0)?;
-<<<<<<< HEAD
-        
+        Graphics::get().clear(LCDColor::Solid(LCDSolidColor::kColorBlack))?;
+
         unsafe {
             set_callbacks(Callbacks {
                 log: |log_str| System::log_to_console(log_str)
             })
         }
-=======
-        Graphics::get().clear(LCDColor::Solid(LCDSolidColor::kColorBlack))?;
-
-        unsafe { set_log_callback(|log_str| System::log_to_console(log_str)) }
->>>>>>> 65b2db5e
 
         let mut cpu = Cpu::from_rom_bytes(include_bytes!("../rom.gb").to_vec());
         cpu.frame_rate = FRAME_RATE;
